import jax
import jax.numpy as jnp
from jax.sharding import PartitionSpec as P
from flax import linen as nn
from einops import rearrange

import tiktoken
from utils import modelConfig
import numpy as np
from typing import Optional, Tuple, List
from jaxtyping import Array, PyTree
from functools import partial


class RMSNorm(nn.Module):
    model_dtype: jnp.dtype = jnp.float32

    @nn.compact
    def __call__(self, x: Array) -> Array:
        rms = jnp.mean(jnp.square(x), axis=-1, keepdims=True)
        rms = jax.lax.pmean(rms, "tensor")
        x = x / jnp.sqrt(rms + 1e-6)

        gamma = self.param(
            "gamma", nn.initializers.ones, (1, 1, x.shape[-1]), self.model_dtype
        )
        beta = self.param(
            "beta", nn.initializers.zeros, (1, 1, x.shape[-1]), self.model_dtype
        )

        x = x * gamma + beta

        return x


class Embeddings(nn.Module):
    model_dimension: int
    vocab_size: int
    model_dtype: jnp.dtype

    def setup(self):
        self.embedding = nn.Embed(
            num_embeddings=self.vocab_size,
            features=self.model_dimension,
            dtype=self.model_dtype,
        )
        self.norm = RMSNorm(model_dtype=self.model_dtype)

    def __call__(self, x: Array, out: bool = False) -> Array:
        if not out:
            x = self.embedding(x)
            axis = x.ndim - 1
            x = jax.lax.all_to_all(
                x, "tensor", split_axis=axis, concat_axis=axis - 1, tiled=True
            )
            if self.is_mutable_collection("params"):
                x = jax.lax.all_gather(x, "tensor", axis=-1, tiled=True)
                _ = self.norm(x)
        else:
            x = jax.lax.all_to_all(
                x, "tensor", split_axis=x.ndim - 2, concat_axis=x.ndim - 1, tiled=True
            )
            x = self.norm(x)
            x = self.embedding.attend(x)

        return x


class NoisyKGate(nn.Module):
    model_dimension: int
    n_experts: int
    k: int
    model_dtype: jnp.dtype

    def setup(self):
        self.centroids = Dense(features=self.n_experts, dtype=self.model_dtype)

    def top(self, x: Array) -> Tuple[Array, Array]:
        assert x.shape[0] == self.n_experts, "x must be of shape (n_experts, )"
        g_i, i = jax.lax.top_k(x, self.k)
        g = g_i / jnp.sum(g_i, axis=-1)

        return g, i

    def __call__(self, x: Array) -> Tuple[Array, Array, Array]:
        local_scores = nn.sigmoid(self.centroids(x))

        scores = jax.lax.all_gather(
            local_scores,
            "tensor",
            axis=x.ndim - 1,
            tiled=True,
        )
        g_scores, indices = jnp.apply_along_axis(func1d=self.top, axis=-1, arr=scores)

        return g_scores, indices, scores


class MoE(nn.Module):
    model_dimension: int
    n_shared: int
    n_experts: int
    k: int
    dropout: float
    capacity_factor: float = 1.0
    model_dtype: jnp.dtype = jnp.float32

    @nn.compact
    def __call__(self, x, train=True):
        B, T, C = x.shape

        shared = Dense(
            features=self.model_dimension * self.n_shared,
            dtype=self.model_dtype,
        )

        res_shared = shared(x)
        res_shared = rearrange(
            res_shared, "B T (n d) -> B T n d", n=self.n_shared
        )
        res_shared = jnp.sum(res_shared, axis=2)  # (B, T, n, d) -> (B, T, d)

        router = NoisyKGate(
            model_dimension=self.model_dimension,
            n_experts=self.n_experts,
            k=self.k,
            model_dtype=self.model_dtype,
        )
        g_scores, indices, scores = router(x)

        capacity = B * T
        if train:
            capacity = int(capacity * self.capacity_factor / self.n_experts)

        expert_inputs, score_mask, tokens_per_expert = self.scatter(
            x, g_scores, indices, capacity
        )

        expert = FeedForward(
            model_dimension=self.model_dimension,
            ff_dim=4 * self.model_dimension,
            dropout=self.dropout,
            model_dtype=self.model_dtype,
        )

        expert_outputs = nn.vmap(
            lambda expert, inp: expert(inp, train=train),
            in_axes=(0),
            out_axes=(0),
            variable_axes={"params": 0},
            split_rngs={"params": True, 'dropout': True},
        )(expert, expert_inputs)

        expert_outputs = jnp.einsum("ecd,tec->td", expert_outputs, score_mask)
        expert_outputs = expert_outputs.reshape(B, T, C)

        f, p = self.auxiliary_loss(scores, indices)

        aux = {"tokens_per_expert": tokens_per_expert, "f": f, "p": p}

        x = res_shared + expert_outputs

        return expert_outputs, aux

    def scatter(
        self, x: Array, scores: Array, indices: Array, capacity: int
    ) -> Tuple[Array, Array]:
        B, T, C = x.shape
        x = x.reshape(B * T, C)
        scores = scores.reshape(B * T, self.k)
        indices = indices.reshape(B * T, self.k)

        sorted_token_idx = jnp.argsort(-scores[:, 0], axis=0)
        sorted_indices = jnp.take_along_axis(indices, sorted_token_idx[:, None], axis=0)
        sorted_scores = jnp.take_along_axis(scores, sorted_token_idx[:, None], axis=0)

        flat_indices = jnp.swapaxes(sorted_indices, 0, 1).reshape(-1)
        flat_scores = jnp.swapaxes(sorted_scores, 0, 1).reshape(-1)

        expert_onehot = jax.nn.one_hot(flat_indices, self.n_experts, dtype=jnp.int32)
        expert_scores = flat_scores[:, None] * expert_onehot  # (B*T*k, n_experts)

        position_in_expert = jnp.cumsum(expert_onehot, axis=0) * expert_onehot
        tokens_per_expert = jnp.max(position_in_expert, axis=0) / (B * T)

        position_in_expert = position_in_expert.reshape(self.k, B * T, self.n_experts)
        expert_scores = expert_scores.reshape(self.k, B * T, self.n_experts)

        position_in_expert = jnp.swapaxes(position_in_expert, 0, 1)
        expert_scores = jnp.swapaxes(expert_scores, 0, 1)

        final_pos = jnp.max(position_in_expert, axis=1) - 1
        final_scores = jnp.max(expert_scores, axis=1)

        unsorted_indices = jnp.argsort(sorted_token_idx)
        final_pos = jnp.take_along_axis(final_pos, unsorted_indices[:, None], axis=0)
        final_scores = jnp.take_along_axis(
            final_scores, unsorted_indices[:, None], axis=0
        )

        dispatch_mask = jax.nn.one_hot(
            final_pos, capacity, dtype=jnp.int32
        )  # (B*T, n_experts, capacity)
        scores_mask = (
            dispatch_mask * final_scores[..., None]
        )  # (B*T, n_experts, capacity)

        expert_inputs = jnp.einsum("td,tec->ecd", x, dispatch_mask)

        return expert_inputs, scores_mask, tokens_per_expert

    def auxiliary_loss(self, scores: Array, indices: Array) -> Array:
        B, T, _ = scores.shape

        scores = scores / jnp.sum(scores, axis=-1, keepdims=True)
        scores = jnp.take_along_axis(scores, indices, axis=-1)

        total_batch = B * T * self.k
        scores = scores.reshape(total_batch)
        indices = indices.reshape(total_batch)

        def load_fn(head_idx, scores, indices):
            f_head = jnp.where(indices == head_idx, 1, 0)
            f_head = jnp.sum(f_head) / (B * T)

            p_head = jnp.where(indices == head_idx, scores, 0)
            p_head = jnp.sum(p_head) / (B * T)

            return f_head, p_head

        f, p = jax.vmap(load_fn, in_axes=(0, None, None))(
            jnp.arange(self.n_experts, dtype=jnp.int32), scores, indices
        )

        return f, p


class Dense(nn.Module):
    features: int
    dtype: jnp.dtype = jnp.float32

    @nn.compact
    def __call__(self, x: Array):
        if not self.is_mutable_collection("params"):
            params = self.scope.get_variable("params", "Dense_0")
            params["kernel"] = jax.lax.all_gather(
                params["kernel"], "fsdp", axis=-1, tiled=True
            )

            promote_dtype = lambda x: x.astype(self.dtype)
            x = promote_dtype(x)
            params = jax.tree.map(lambda x: promote_dtype(x), params)

            x = jnp.einsum("...C, CD -> ...D", x, params["kernel"])
            x = x + params["bias"]

        else:
            x = nn.Dense(features=self.features, dtype=self.dtype)(x)

        x = jax.lax.psum_scatter(x, "tensor", scatter_dimension=x.ndim - 1, tiled=True)

        return x


class FeedForward(nn.Module):
    model_dimension: int
    ff_dim: int
    dropout: float
    model_dtype: jnp.dtype

    @nn.compact
    def __call__(self, x: Array, train: bool = True) -> Array:
        x = Dense(
            features=self.ff_dim,
            dtype=self.model_dtype,
        )(x)
        x = nn.gelu(x)
        x = Dense(
            features=self.model_dimension,
            dtype=self.model_dtype,
        )(x)
        x = nn.Dropout(rate=self.dropout)(x, deterministic=not train)
        return x


class RoPE(nn.Module):
    T: int
    model_dim: int

    def setup(self):
        assert self.model_dim % 2 == 0, "model_dim must be even"

        freq = jnp.arange(self.T, dtype=jnp.float32)[:, None] + 1

        pos = jnp.arange(self.model_dim // 2, dtype=jnp.float32)[:, None]
        pos = pos.repeat(2, axis=-1).reshape(1, -1)
        log_theta_base = jnp.log(10000.0)
        theta = jnp.exp(-2 * pos / self.model_dim * log_theta_base)

        self.cos = jnp.cos(freq * theta)
        self.sin = jnp.sin(freq * theta)

    def __call__(
        self,
        x: Array,
        t_start: int,
        offset: Optional[int] = None,
        transpose: bool = False,
    ) -> Array:
        B, T, C = x.shape
        x_dtype = x.dtype
        x = x.astype(jnp.float32)

        if offset is None:
            offset = T

        cos_rope = x * self.cos[t_start : t_start + offset, :]

        x_inter = x.reshape((B, T, C // 2, 2))
        x_inter_one = x_inter[..., 0]
        x_inter_two = -1 * x_inter[..., 1]
        x_inter = jnp.stack([x_inter_two, x_inter_one], axis=-1).reshape((B, T, C))

        x_inter = x_inter.reshape((B, T, C))
        if transpose:
            x_inter *= -1
        sin_rope = x_inter * self.sin[t_start : t_start + offset, :]
        x = cos_rope + sin_rope
        x = x.astype(x_dtype)

        return x


class MLA(nn.Module):
    model_dim: int
    n_heads: int
    T: int
    latent_dim: int
    dhR: int
    model_dtype: jnp.dtype
    dropout: float = 0.0

    def setup(self):
        self.rope = self.dhR != 0

    @nn.compact
    def __call__(
        self,
        x: Array,
        *,
        cKV_cache: Optional[Array] = None,
        kRT_cache: Optional[Array] = None,
        train=True,
    ) -> Tuple[Array, Tuple[Array, Array]]:
        B, T, C = x.shape

        x = Dense(features=2 * self.latent_dim, dtype=self.model_dtype)(x)

        cKVt, cqt = jnp.split(x, 2, axis=-1)

        if self.rope:
            t_start = 0
            if cKV_cache is not None:
                t_start = cKV_cache.shape[1]

            x_k_r = Dense(features=self.dhR, dtype=self.model_dtype)(x)
            x_q_r = Dense(features=(self.dhR * self.n_heads), dtype=self.model_dtype)(x)

            rope_k = RoPE(model_dim=x_k_r.shape[-1], T=self.T)
            rope_q = RoPE(model_dim=x_q_r.shape[-1], T=self.T)

            kRt = rope_k(x_k_r, t_start)

            qRt = rope_q(x_q_r, t_start)
            qRt = rearrange(qRt, "B T (nh d) -> B nh T d", nh=self.n_heads)

        if not train:
            if cKV_cache is not None:
                cKVt = jnp.concatenate([cKV_cache, cKVt], axis=1)
            cKV_cache = cKVt

            if self.rope:
                if kRT_cache is not None:
                    kRt = jnp.concatenate([kRT_cache, kRt], axis=1)
                kRT_cache = kRt

        k, v = jnp.split(
            Dense(features=2 * self.model_dim, dtype=self.model_dtype)(cKVt), 2, axis=-1
        )
        q = Dense(features=self.model_dim, dtype=self.model_dtype)(cqt)

        qkv = jnp.concat([q, k, v], axis=0)
        qkv = rearrange(
            qkv,
            "B T (nh dk) -> B nh T dk",
            B=B * 3,
            nh=self.n_heads,
            dk=C // self.n_heads,
        )

        qkv = jax.lax.all_to_all(qkv, "tensor", split_axis=1, concat_axis=3, tiled=True)

        q, k, v = jnp.split(qkv, 3, axis=0)

        if self.rope:
            qRt = jax.lax.all_to_all(
                qRt, "tensor", split_axis=1, concat_axis=3, tiled=True
            )

            q = jnp.concatenate([q, qRt], axis=-1)
            kRt = jnp.repeat(kRt[:, None, :, :], self.n_heads, axis=1)
            kRt = jax.lax.all_to_all(
                kRt, "tensor", split_axis=1, concat_axis=3, tiled=True
            )
            k = jnp.concatenate([k, kRt], axis=-1)

        def scaledDotProd(q, k, v, mask):
            input_dtype = q.dtype

            q = q.astype(jnp.float32)
            k = k.astype(jnp.float32)
            v = v.astype(jnp.float32)

            w = jnp.einsum("B n T d, B n t d -> B n T t", q, k) * (
                1 / (self.model_dim // self.n_heads) ** 0.5
            )
            w = jnp.where(mask == 0, -9e15, w)
            w = jax.nn.softmax(w, axis=-1).astype(self.model_dtype)
            output = jnp.einsum("B n T t, B n t d -> B n T d", w, v)

            output = output.astype(input_dtype)
            return output

        local_n_heads = q.shape[1]
        if T == 1:
            mask = jnp.ones((B, local_n_heads, 1, k.shape[2]))
        else:
            mask = jnp.tril(
                jnp.ones((B, local_n_heads, q.shape[2], k.shape[2])),
            )
        output = scaledDotProd(q, k, v, mask)

        output = jax.lax.all_to_all(
            output, "tensor", split_axis=3, concat_axis=1, tiled=True
        )
        output = rearrange(output, "B nh T dk -> B T (nh dk)")

        output = Dense(features=self.model_dim, dtype=self.model_dtype)(output)
        output = nn.Dropout(rate=self.dropout)(output, deterministic=not train)

        return output, (cKV_cache, kRT_cache)


class Block(nn.Module):
    model_dimension: int
    n_heads: int
    dropout: float
    T: int
    latent_dim: int
    model_dtype: jnp.dtype
    dhR: int = 0
    n_shared: int = 0
    n_experts: int = 0
    k: int = 0
    capacity_factor: float = 1.0
    moe: bool = False

    @nn.compact
    def __call__(
        self,
        x: Array,
        cache: Optional[Tuple[Array, Optional[Array]]] = (None, None),
        train: bool = True,
    ):
        x_norm = RMSNorm(model_dtype=self.model_dtype)(x)

        x_up, cache = MLA(
            model_dim=self.model_dimension,
            n_heads=self.n_heads,
            T=self.T,
            latent_dim=self.latent_dim,
            dhR=self.dhR,
            model_dtype=self.model_dtype,
            dropout=self.dropout,
        )(x_norm, cKV_cache=cache[0], kRT_cache=cache[1], train=train)
        x = x + x_up

        x_norm = RMSNorm(model_dtype=self.model_dtype)(x)

        load = None
        if self.moe == True:
            x_ff, load = MoE(
                model_dimension=self.model_dimension,
                n_experts=self.n_experts,
                k=self.k,
                dropout=self.dropout,
                model_dtype=self.model_dtype,
                n_shared=self.n_shared,
            )(x_norm, train=train)

        else:
            x_ff = FeedForward(
                model_dimension=self.model_dimension,
                ff_dim=4 * self.model_dimension,
                dropout=self.dropout,
                model_dtype=self.model_dtype,
            )(x_norm, train=train)
        x = x + x_ff

        return x, (cache, load)


class EncoderBlock(nn.Module):
    model_dimension: int
    n_heads: int
    dropout: float
    T: int
    latent_dim: int
    model_dtype: jnp.dtype
    dhR: int
    dhR_blocks: int = 4
    n_shared: int = 0
    n_experts: int = 0
    k: int = 0
    capacity_factor: float = 1.0
    moe: bool = False

    @nn.compact
    def __call__(
        self,
        x: Array,
        cache: Optional[List[Tuple[Array, Optional[Array]]]] = None,
        train: Array = True,
    ) -> Tuple[
        Array,
        Tuple[
            Optional[List[Tuple[Optional[Array], Optional[Array]]]], Optional[PyTree]
        ],
    ]:
        cKV_cache = []
        kRT_cache = []
        load = None
        for i in range(self.dhR_blocks):
            if cache is None:
                layer_cache = (None, None)
            else:
                cKV = cache[0][i]
                kRT = cache[1][i] if i < self.dhR_blocks - 1 else None
                layer_cache = (cKV, kRT)

            x, (current_cache, current_load) = Block(
                model_dimension=self.model_dimension,
                n_heads=self.n_heads,
                dropout=self.dropout,
                T=self.T,
                latent_dim=self.latent_dim,
                dhR=self.dhR if (i < self.dhR_blocks - 1) else 0,
                moe=self.moe,
                n_experts=self.n_experts,
                n_shared=self.n_shared,
                k=self.k,
                model_dtype=self.model_dtype,
            )(x, cache=layer_cache, train=train)

            if load is None:
                load = current_load
            else:
                load = jax.tree.map(
                    lambda x, y: x + y,
                    load,
                    current_load,
                )

            cKV_cache.append(current_cache[0])
            if i < self.dhR_blocks - 1:
                kRT_cache.append(current_cache[1])

        if train:
            out_cache = None
        else:
            out_cache = (
                jnp.stack(cKV_cache, axis=0),
                jnp.stack(kRT_cache, axis=0) if self.dhR_blocks > 1 else None,
            )

        return x, (out_cache, load)


class Decoder(nn.Module):
    model_dimension: int
    n_heads: int
    dhR: int
    dhR_blocks: int
    T: int
    vocab_size: int
    dropout: float
    blocks: int
    n_experts: int
    n_shared: int
    k: int
    capacity_factor: float
    moe: bool
    latent_dim: int
    model_dtype: jnp.dtype

    @nn.compact
    def __call__(
        self,
        x: Array,
        cache: Optional[List[Tuple[Optional[Array], Optional[Array]]]] = None,
        train: bool = True,
    ) -> Tuple[
        Array, Tuple[Optional[List[Tuple[Optional[Array], Optional[Array]]]], Array]
    ]:
        if cache is not None:
            x = x[:, -1:]

        embed = Embeddings(
            model_dimension=self.model_dimension,
            vocab_size=self.vocab_size,
            model_dtype=self.model_dtype,
        )
        x = embed(x)
        cKV_cache = []
        kRT_cache = []
        load = None
        for i in range(self.blocks):
            if cache is None:
                layer_cache = None
            else:
                cKV = cache[0][i]
                kRT = cache[1][i] if cache[1][i] is not None else None
                layer_cache = (cKV, kRT)

            x, (current_cache, current_load) = EncoderBlock(
                model_dimension=self.model_dimension,
                n_heads=self.n_heads,
                dropout=self.dropout,
                T=self.T,
                latent_dim=self.latent_dim,
                dhR=self.dhR,
                dhR_blocks=self.dhR_blocks,
                moe=self.moe,
                n_experts=self.n_experts,
                n_shared=self.n_shared,
                k=self.k,
                capcity_factor=self.capacity_factor,
                model_dtype=self.model_dtype,
            )(x, cache=layer_cache, train=train)

            if load is None:
                load = current_load
            else:
                load = jax.tree.map(
                    lambda x, y: x + y,
                    load,
                    current_load,
                )

            cKV_cache.append(current_cache[0])
            kRT_cache.append(current_cache[1])

        out_cache = (
            jnp.stack(cKV_cache, axis=0),
            jnp.stack(kRT_cache, axis=0) if self.dhR_blocks > 1 else None,
        )

        x = embed(x, out=True)

        if load is not None:
            load = load[0] * load[1]

        return x, (out_cache, load)

    def generate(
        self,
        params: PyTree,
        key: jax.random.key,
        x: str = "",
        *,
        B: int = 1,
        k: int = 10000,
        temperature: int = 1,
        max_tokens: int = 100,
        use_cache=True,
    ) -> List[str]:
<<<<<<< HEAD
        enc = tiktoken.get_encoding("cl100k_base")
=======
        enc = tiktoken.get_encoding("gpt-4")
>>>>>>> 4aff73ca

        if x == "":
            out = jnp.array([enc._special_tokens["<|endoftext|>"]], dtype=jnp.int32)
        else:
            out = jnp.array(enc.encode(x), dtype=jnp.int32)

        prompt_length = out.shape[0]
        out = jnp.repeat(out[None, :], B, axis=0)
        cache = None

        def sample(key, params, inp, cache, B, k, temperature):
            if not use_cache:
                cache = None
            logits, (cache, _) = self.apply(
                {"params": params}, inp, cache=cache, train=False
            )

            logits, idx = jax.lax.top_k(logits[:, -1, :], k=k)
            logits /= temperature

            out_next_idx = jax.random.categorical(key, logits, axis=-1, shape=(B,))
            out_next = idx[jnp.arange(B, dtype=jnp.int32), out_next_idx][:, None]

            return out_next, (cache, logits)

        for _ in range(min(max_tokens, self.T - prompt_length)):
            key, sample_key = jax.random.split(key)
            out_next, (cache, logits) = sample(
                sample_key, params, out, cache, B, k, temperature
            )
            out = jnp.concatenate([out, out_next], axis=-1)

        tokens = jax.device_get(out)
        outputs = list(map(lambda x: enc.decode(x), tokens))

        return outputs

    @classmethod
    def get_model(
        cls: "Decoder", model_config: modelConfig, init_key: jax.random.key
    ) -> Tuple["Decoder", PyTree]:
        x = jnp.ones((1, model_config.T), dtype=jnp.int32)

        model = cls(
            model_dimension=model_config.model_dimension,
            n_heads=model_config.n_heads,
            dhR=model_config.dhR,
            dhR_blocks=model_config.dhR_blocks,
            T=model_config.T,
            vocab_size=model_config.vocab_size,
            dropout=model_config.dropout,
            blocks=model_config.blocks,
            n_experts=model_config.n_experts,
            k=model_config.k,
            moe=model_config.moe,
            latent_dim=model_config.latent_dim,
            n_shared=model_config.n_shared,
            model_dtype=jnp.bfloat16
            if (model_config.model_dtype == "bfloat16")
            else jnp.float32,
        )

        params = model.init(
            init_key,
            x,
            train=False,
        )["params"]

        _ = model.generate(
            params,
            init_key,
            x="hello",
            B=1,
            k=model_config.vocab_size,
            temperature=1,
            max_tokens=10,
        )

        return model, params


class shardedModel:
    @staticmethod
    def generate(
        cfg: modelConfig,
        params: PyTree,
        key: jax.random.key,
        x: str = "",
        *,
        B: int = 1,
        k: int = 10000,
        temperature: int = 1,
        max_tokens: int = 10,
        use_cache=True,
    ) -> list[str]:
        n_layers = cfg.blocks
        n_devices = n_layers * (jax.device_count() // n_layers)
        mesh = jax.make_mesh(
            (1, n_devices, 1),
            axis_names=("fsdp", "model", "tensor"),
        )

        model = shardedModel.get_model(cfg)

        out_spec = shardedModel.get_p_spec(model, mesh=mesh, config=cfg)

        params = jax.tree.map(
            lambda x, y: jax.device_put(x, jax.sharding.NamedSharding(mesh, y)),
            params,
            out_spec,
        )

        enc = tiktoken.get_encoding("gpt2")
        if x == "":
            out = jnp.array([enc._special_tokens["<|endoftext|>"]], dtype=jnp.int32)
        else:
            out = jnp.array(enc.encode(x), dtype=jnp.int32)

        out = jnp.repeat(out[None, :], B, axis=0)[:, None, :]
        prompt_length = out.shape[0]
        T = cfg.T
        max_tokens = min(max_tokens, T - prompt_length)

        @jax.jit
        def sample(sample_key, params, out, cache):
            if not use_cache:
                cache = None

            if use_cache and cache is not None:
                out = out[:, :, -1:]

            sample_key, pipe_key = jax.random.split(sample_key, 2)
            logits, (cache, _) = shardedModel.pipe_step(
                model, params, out, pipe_key, train=False, cache=cache
            )

            logits = logits[:, :, -1, :]
            M, B_sample, V = logits.shape
            logits = logits.reshape(M * B_sample, V)
            logits, idx = jax.lax.top_k(logits, k=k)
            logits /= temperature

            sample_prob = lambda key, logits, idx: idx[
                jax.random.categorical(key, logits)
            ]
            sample_key = jnp.array(jax.random.split(sample_key, logits.shape[0]))
            out_next = jax.vmap(sample_prob)(sample_key, logits, idx)
            out_next = out_next.reshape(M, B_sample, 1)

            return out_next, (cache, logits)

        @partial(
            jax.shard_map,
            mesh=mesh,
            in_specs=(
                P("fsdp", "model", "tensor"),
                out_spec,
                P(),
            ),
            out_specs=P("fsdp", "model", "tensor"),
        )
        def generate_shard(key, params, out):
            cache = None
            key = key[0, 0, 0]
            for _ in range(max_tokens):
                key, sample_key = jax.random.split(key)
                out_next, (cache, _logits) = sample(sample_key, params, out, cache)
                out = jnp.concatenate([out, out_next], axis=-1)

            return out[None, None, ...]

        sample_keys = jax.random.split(key, n_devices)
        sample_keys = jnp.array(sample_keys)[None, :, None, :]
        sample_keys = jax.device_put(
            sample_keys, jax.sharding.NamedSharding(mesh, P("fsdp", "model", "tensor"))
        )

        out = generate_shard(sample_keys, params, out)

        tokens = jax.device_get(out)
        tokens = tokens.reshape(-1, tokens.shape[-1])
        outputs = list(map(lambda x: enc.decode(x), tokens))

        return outputs

    @staticmethod
    def pipe_step(model, params, x, key, train, cache=None, checkpoint=False):
        embedding_model, layer_model = model
        embedding_params, layer_params = params

        embeddings = embedding_model.apply({"params": embedding_params}, x, out=False)
        layer_fn = lambda x, params, cKV_cache, kRT_cache, key: layer_model.apply(
            {"params": params},
            x,
            cache=None if cKV_cache is None else (cKV_cache, kRT_cache),
            train=train,
            rngs=None if not train else {"dropout": key},
        )

        @partial(jax.checkpoint, policy=jax.checkpoint_policies.nothing_saveable)
        def fwd_fn(x, params, cKV_cache, kRT_cache, key, state_idx):
            fns = [
                lambda x, *args: jax.lax.stop_gradient(layer_fn(x, *args)),
                lambda x, *args: layer_fn(x, *args),
            ]

            return jax.lax.switch(
                state_idx,
                fns,
                x,
                params,
                cKV_cache,
                kRT_cache,
                key,
            )

        layer_out, (current_cache, load) = shardedModel.layer_fn(
            fwd_fn, embeddings, layer_params, key, cache=cache
        )

        logits = embedding_model.apply(
            {"params": embedding_params}, layer_out, out=True
        )

        return logits, (current_cache, load)

    @staticmethod
    def layer_fn(fwd_fn, x, params, key, cache=None):
        idx = jax.lax.axis_index("model")
        n_devices = jax.lax.axis_size("model")
        microbatch_per_device, B, T, C = x.shape
        microbatch = n_devices * microbatch_per_device
        layers_per_device = params["Block_0"]["MLA_0"]["Dense_0"]["Dense_0"][
            "kernel"
        ].shape[0]
        layers = layers_per_device * n_devices
        perm = [(i, (i + 1) % n_devices) for i in range(n_devices)]

        outputs = jnp.zeros_like(x) * jnp.nan
        state = jnp.zeros((layers_per_device, B, T, C), dtype=x.dtype) * jnp.nan

        state_idx = jnp.zeros((layers_per_device,), dtype=jnp.int32)

        cKV_cache = []
        kRT_cache = []
        out_load = None

        for i in range(layers + microbatch - 1):
            batch_idx = i % microbatch_per_device
            layer_idx = (i + 1 - layers) % microbatch_per_device

            state = state.at[0].set(jnp.where(idx == 0, x[batch_idx], state[0]))
            state_idx = state_idx.at[0].set(jnp.where(idx == 0, 1, state_idx[0]))

            current_cache = (None, None)
            if cache is not None:
                current_cache = (cache[0][i], cache[1][i])
            key, *dropout_key = jax.random.split(key, layers_per_device + 1)
            dropout_key = jnp.array(dropout_key)

            state, (layer_cache, load) = jax.vmap(fwd_fn)(
                state,
                params,
                current_cache[0],
                current_cache[1],
                dropout_key,
                state_idx,
            )

            if layer_cache is not None:
                cKV_cache.append(jnp.nan_to_num(layer_cache[0]))
                if layer_cache[1] is not None:
                    kRT_cache.append(jnp.nan_to_num(layer_cache[1]))
            if load is not None:
                load = jax.tree.map(
                    lambda x: jnp.nan_to_num(x).sum(axis=0),
                    load,
                )
                if out_load is None:
                    out_load = load
                else:
                    out_load = jax.tree.map(lambda x, y: x + y, out_load, load)

            outputs = outputs.at[layer_idx].set(
                jnp.where(
                    idx == (n_devices - 1),
                    state[-1],
                    outputs[layer_idx],
                )
            )

            state_perm = jax.lax.ppermute(
                state[-1],
                axis_name="model",
                perm=perm,
            )

            state = jnp.roll(state, shift=1, axis=0).at[0].set(state_perm)

            state_idx_perm = jax.lax.ppermute(
                state_idx[-1],
                axis_name="model",
                perm=perm,
            )

            state_idx = jnp.roll(state_idx, shift=1, axis=0).at[0].set(state_idx_perm)

            if batch_idx == microbatch_per_device - 1:
                x = jax.lax.ppermute(
                    x,
                    axis_name="model",
                    perm=perm,
                )

            if layer_idx == microbatch_per_device - 1:
                outputs = jax.lax.ppermute(
                    outputs,
                    axis_name="model",
                    perm=perm,
                )

        if len(cKV_cache) == 0:
            out_cache = None
        else:
            cKV_cache = jnp.stack(cKV_cache, axis=0)

            if len(kRT_cache) > 0:
                kRT_cache = jnp.stack(kRT_cache, axis=0)
            else:
                kRT_cache = None

            out_cache = (cKV_cache, kRT_cache)

        if out_load is not None:
            out_load = jax.tree.map(
                lambda x: x / microbatch,
                out_load,
            )

        outputs = jax.lax.ppermute(
            outputs,
            axis_name="model",
            perm=perm,
        )

        return outputs, (out_cache, out_load)

    @staticmethod
    def get_p_spec(
        model: Tuple[Embeddings, EncoderBlock],
        mesh: jax.sharding.Mesh,
        config: modelConfig,
    ) -> jax.sharding.NamedSharding:
        embed, layer = model

        T = config.T
        n_blocks = mesh.devices.shape[1]
        n_layers = config.blocks

        x_embed = jnp.ones((1, T), dtype=jnp.int32)
        x_layer = jnp.ones((1, T, embed.model_dimension), dtype=jnp.float32)
        key = jax.random.PRNGKey(0)

        @partial(
            jax.shard_map,
            mesh=mesh,
            in_specs=(P(None, "tensor"), P(None, None, "tensor")),
            out_specs=(P("model")),
        )
        def get_var_spec_shard(x_embed, x_layer):
            embed_shape = embed.init(key, x_embed)["params"]
            layer_shape = []
            for _ in range(n_layers // n_blocks):
                layer_shape.append(layer.init(key, x_layer, train=False)["params"])
            layer_shape = jax.tree.map(lambda *x: jnp.stack(x, axis=0), *layer_shape)

            return embed_shape, layer_shape

        eval_shape = jax.eval_shape(
            get_var_spec_shard,
            x_embed,
            x_layer,
        )


        join_fn = lambda path: ' '.join(i.key for i in path).lower()

        def embedding_partition(*_) -> P:
            return P(None)

        def layer_partition(key: Tuple[str, ...], x: Array) -> P:
            path = join_fn(key)
            if 'moe' in path and 'feedforward' in path:
                if x.ndim == 4:
                    return P("model", None, "tensor", "fsdp")
                if x.ndim == 3:
                    return P("model", None, None)
            if 'gamma' in path or 'beta' in path:
                return P("model", None, None, "tensor")

            if x.ndim == 3:
                return P("model", "tensor", "fsdp")
            return P("model")

        embed_p_spec = jax.tree_util.tree_map_with_path(
            embedding_partition,
            eval_shape[0],
        )

        layer_p_spec = jax.tree_util.tree_map_with_path(
            layer_partition,
            eval_shape[1],
        )

        return embed_p_spec, layer_p_spec

    @staticmethod
    def get_model(cfg) -> Tuple[Embeddings, EncoderBlock]:
        dtype = jnp.bfloat16 if (cfg.model_dtype == "bfloat16") else jnp.float32
        embedding_layer = Embeddings(
            model_dimension=cfg.model_dimension,
            vocab_size=cfg.vocab_size,
            model_dtype=dtype,
        )
        layer = EncoderBlock(
            model_dimension=cfg.model_dimension,
            n_heads=cfg.n_heads,
            dropout=cfg.dropout,
            T=cfg.T,
            latent_dim=cfg.latent_dim,
            dhR=cfg.dhR,
            dhR_blocks=cfg.dhR_blocks,
            moe=cfg.moe,
            n_experts=cfg.n_experts,
            n_shared=cfg.n_shared,
            k=cfg.k,
            capacity_factor=cfg.capacity_factor,
            model_dtype=cfg.model_dtype,
        )

        return embedding_layer, layer

    @staticmethod
    def get_params(
        cfg: modelConfig,
        model: Tuple[Embeddings, EncoderBlock],
        mesh: jax.sharding.Mesh,
        key: jax.random.key,
    ) -> Tuple[PyTree, PyTree]:
        out_spec = shardedModel.get_p_spec(model, mesh, cfg)

        def replace_fsdp(p: jax.sharding.PartitionSpec):
            if p[-1] == "fsdp":
                p = P(*p[:-1], None)
            return p

        out_spec_no_fsdp = jax.tree.map(lambda x: replace_fsdp(x), out_spec)

        embedding_layer, layer = model

        x_embed = jnp.ones((1, cfg.T), dtype=jnp.int32)
        x_layer = jnp.ones((1, cfg.T, cfg.model_dimension), dtype=jnp.float32)

        model_devices = mesh.devices.shape[1]
        tensor_devices = mesh.devices.shape[2]
        assert cfg.blocks // model_devices
        layers_per_device = cfg.blocks // model_devices

        key, embed_key = jax.random.split(key, 2)
        key, *layer_keys = jax.random.split(key, tensor_devices * model_devices + 1)
        layer_keys = jnp.array(layer_keys).reshape(model_devices, tensor_devices, 2)

        @jax.jit
        @partial(
            jax.shard_map,
            mesh=mesh,
            in_specs=(P(None, "tensor"), P(None, None, "tensor"), P("model", "tensor")),
            out_specs=out_spec_no_fsdp,
        )
        def init_weights(x_embed, x_layer, layer_key):
            layer_key = layer_key[0, 0]
            embedding_params = embedding_layer.init(embed_key, x_embed, out=False)[
                "params"
            ]
            layer_params = []

            for _ in range(layers_per_device):
                layer_key, init_key = jax.random.split(layer_key)
                current_params = layer.init(init_key, x_layer, train=False)["params"]
                layer_params.append(current_params)

            layer_params = jax.tree.map(lambda *x: jnp.stack(x, axis=0), *layer_params)
            return embedding_params, layer_params

        params = init_weights(x_embed, x_layer, layer_keys)
        params = jax.tree.map(
            lambda x, y: jax.device_put(x, jax.sharding.NamedSharding(mesh, y)),
            params,
            out_spec,
        )

        return params

    @staticmethod
    def get_model_and_params(
        cfg: modelConfig, mesh: jax.sharding.Mesh, key: jax.random.key
    ) -> Tuple[Tuple[Embeddings, EncoderBlock], PyTree]:
        model = shardedModel.get_model(cfg)
        params = shardedModel.get_params(cfg, model, mesh, key)

        return model, params


if __name__ == "__main__":
    import json
    import numpy as np

    def print_params(params):
        def tree_shapes(tree):
            return jax.tree.map(lambda x: tuple(x.shape), tree)

        shapes = tree_shapes(params)
        print(json.dumps(shapes, indent=4))

    model_cfg = modelConfig(
        model_dimension=16,
        n_heads=4,
        dhR=8,
        dhR_blocks=2,
        T=4,
        vocab_size=32,
        dropout=0.1,
        blocks=2,
        n_experts=4,
        n_shared=2,
        k=2,
        moe=False,
        latent_dim=8,
        model_dtype="bfloat16",
    )

    key = jax.random.PRNGKey(0)

    model, params = Decoder.get_model(model_cfg, key)
    print_params(params)

    devices = np.array(jax.devices()).reshape((1, 2, 2))
    mesh = jax.sharding.Mesh(devices=devices, axis_names=("fsdp", "model", "tensor"))
    print(mesh)
    model, params = shardedModel.get_model_and_params(model_cfg, mesh, key)
    print_params(params)
    breakpoint()<|MERGE_RESOLUTION|>--- conflicted
+++ resolved
@@ -684,11 +684,7 @@
         max_tokens: int = 100,
         use_cache=True,
     ) -> List[str]:
-<<<<<<< HEAD
         enc = tiktoken.get_encoding("cl100k_base")
-=======
-        enc = tiktoken.get_encoding("gpt-4")
->>>>>>> 4aff73ca
 
         if x == "":
             out = jnp.array([enc._special_tokens["<|endoftext|>"]], dtype=jnp.int32)
