--- conflicted
+++ resolved
@@ -11,20 +11,11 @@
     model_dimension : int
     vocab_size : int
 
-<<<<<<< HEAD
-    def setup(self):
-        self.embedding = nn.Embed(num_embeddings=self.vocab_size, features=self.model_dimension)
-
-=======
     @nn.compact()
->>>>>>> 40742f30
     def __call__(self, x):
         embedding = nn.Embed(num_embeddings=self.vocab_size, features=self.model_dimension)
         x = embedding(x) * math.sqrt(self.model_dimension)
         return x
-
-from flax import linen as nn
-from einops import rearrange
 
 class RoPE:
 
@@ -155,34 +146,10 @@
         mean = jnp.mean(x, axis=-1, keepdims=True)
         var = jnp.var(x, axis=-1, keepdims=True)
         norm = ((x - mean)/jnp.sqrt(var + self.eps))
-<<<<<<< HEAD
-        y = jnp.einsum('B T C, C -> B T C', norm, self.gamma) + self.beta[None, None, :]
+        y = norm * self.gamma + self.beta
 
         return y
 
-class Expert(nn.Module):
-    model_dimension : int
-    ff_dim : int
-    dropout : float
-
-    def setup(self):
-        self.linear1 = nn.Dense(features=self.ff_dim)
-        self.linear2 = nn.Dense(features=self.model_dimension)
-        self.dropout = nn.Dropout(rate=self.dropout)
-
-    def __call__(self, x):
-        x = self.linear1(x)
-        x = nn.relu(x)
-        x = self.dropout(x)
-        x = self.linear2(x)
-        return x
-
-=======
-        y = norm * self.gamma + self.beta
-        
-        return y
-
->>>>>>> 40742f30
 class NoisyKGate(nn.Module):
     model_dimension : int
     n_experts : int
@@ -216,36 +183,24 @@
         self.experts = [FeedForward(model_dimension=self.model_dimension, ff_dim=4*self.model_dimension, dropout=self.dropout) for i in range(self.n_experts)]
         self.gate = NoisyKGate(model_dimension=self.model_dimension, n_experts=self.n_experts, k=self.k)
 
-<<<<<<< HEAD
-    def gScores(self, scores, indices, x):
-        expert = lambda i : self.experts[i](x) # (C) -> (C)
-        expert_parallel = jax.vmap(fun=expert, in_axes=(0), out_axes=(0))
-
-        experts = expert_parallel(indices) # (K) -> (K, C)
-        gscore = scores[:, None] * experts #(K, 1), (K, C) -> (K, C)
-        gscore = jnp.sum(gscore, axis=0) #(K, C) -> C
-        return gscore
-
-=======
     def get_gScores(self, scores, indices, x, train=True):
-        
-
-        expert_lambda = [lambda mdl, x: mdl.experts[i](x) for i in range(self.n_experts)] 
+
+
+        expert_lambda = [lambda mdl, x: mdl.experts[i](x) for i in range(self.n_experts)]
 
         if self.is_mutable_collection('params'):
-            for expert_ffn in expert_lambda: 
-                _ = expert_ffn(self, x) 
-                
+            for expert_ffn in expert_lambda:
+                _ = expert_ffn(self, x)
+
         expert_fn = lambda j, experts, x : nn.switch(j, expert_lambda, self, x)
-        expert_parallel = jax.vmap(fun=expert_fn, in_axes=(0, None, None), out_axes=(0)) 
+        expert_parallel = jax.vmap(fun=expert_fn, in_axes=(0, None, None), out_axes=(0))
 
         expert_scores = expert_parallel(indices, self.experts, x) # (K) -> (K, C)
         gScore = scores[:, None] * expert_scores #(K, 1), (K, C) -> (K, C)
         gScore = jnp.sum(gScore, axis=0) #(K, C) -> C
 
         return gScore
-    
->>>>>>> 40742f30
+
     def __call__(self, x):
         s, i = self.gate(x)
         gscore_parallel = jax.vmap(fun=jax.vmap(fun=self.get_gScores, in_axes=(0,0,0), out_axes=(0)), in_axes=(0,0,0), out_axes=(0))
@@ -260,15 +215,9 @@
     def setup(self):
         self.linear1 = nn.Dense(features=self.ff_dim)
         self.linear2 = nn.Dense(features=self.model_dimension)
-<<<<<<< HEAD
-        self.dropout = nn.Dropout(rate=self.dropout)
-
-    def __call__(self, x):
-=======
-        self.dropout_layer = nn.Dropout(rate=self.dropout) 
-    
+        self.dropout_layer = nn.Dropout(rate=self.dropout)
+
     def __call__(self, x, train: bool = True):
->>>>>>> 40742f30
         x = self.linear1(x)
         x = nn.relu(x)
         x = self.dropout_layer(x, deterministic=not train)
