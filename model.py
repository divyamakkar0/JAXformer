import jax
import jax.numpy as jnp
from jax import random
import math
from typing import Callable
from einops import rearrange
import flax
from flax import linen as nn
import tiktoken

from jax.numpy import dtype
from config import parse_args


class Embeddings(nn.Module):
    model_dimension: int
    vocab_size: int
    model_dtype: jnp.dtype

    def setup(self):
        self.embedding = nn.Embed(
            num_embeddings=self.vocab_size,
            features=self.model_dimension,
            dtype=self.model_dtype,
        )

    @nn.compact
    def __call__(self, x):
        x = self.embedding(x) * math.sqrt(self.model_dimension)
        return x


class RoPE:
    def __init__(self, T, model_dim, model_dtype):
        self.T = T
        self.model_dim = model_dim
        self.model_dtype = model_dtype
        assert model_dim % 2 == 0, "model_dim must be even"

        freq = jnp.arange(self.T, dtype=jnp.float32)[:, None]
        pos = (
            jnp.arange(self.model_dim // 2, dtype=jnp.float32)[:, None]
            .repeat(2, axis=-1)
            .reshape(1, -1)
        )

        theta = 10000 ** (-2 * pos / self.model_dim)
        self.cos = jnp.cos(freq * theta).astype(self.model_dtype)
        self.sin = jnp.sin(freq * theta).astype(self.model_dtype)

    def __call__(self, x, t_start, t_end):
        B, nh, T, C = x.shape
        assert t_end - t_start == T, "T of x must be the same as T indices"

        cos_rope = x * self.cos[None, None, t_start:t_end, :]
        x_inter = x.reshape((B, nh, T, C // 2, 2))
        x_inter = jnp.flip(x_inter, axis=-1) * jnp.array([-1, 1])
        x_inter = x_inter.reshape((B, nh, T, C))
        x_pos = cos_rope + x_inter * self.sin[None, None, t_start:t_end, :]

        return x_pos


class MLA(nn.Module):
    model_dim: int
    n_heads: int
    T: int
    latent_dim: int
    dhR: int
    model_dtype: jnp.dtype
    grad_checkpoint: bool

    def setup(self):
        self.W_down = nn.Dense(features=2 * self.latent_dim, dtype=self.model_dtype)
        self.W_uKV = nn.Dense(features=2 * self.model_dim, dtype=self.model_dtype)
        self.W_uQ = nn.Dense(features=self.model_dim, dtype=self.model_dtype)

        self.dk = self.model_dim // self.n_heads

        if self.grad_checkpoint:
            self.output = nn.remat(nn.Dense)(
                features=self.model_dim, dtype=self.model_dtype
            )
        else:
            self.output = nn.Dense(features=self.model_dim, dtype=self.model_dtype)

        self.rope = None

        if self.dhR != 0:
            self.Wkr = nn.Dense(features=self.dhR, dtype=self.model_dtype)
            self.Wqr = nn.Dense(
                features=(self.dhR * self.n_heads), dtype=self.model_dtype
            )
            self.rope = RoPE(model_dim=self.dhR, T=self.T, model_dtype=self.model_dtype)

    def __call__(
        self, x, cKV_cache=None, kRT_cache=None, attention_mask=None, train=True
    ):
        B, T, C = x.shape
        t_idx = 0
        if train == False and cKV_cache is not None:
            t_idx = cKV_cache.shape[1]
        x = x[:, t_idx:, :]
        cKVt, cqt = jnp.split(self.W_down(x), 2, axis=-1)

        if self.rope:
            kRt = self.rope(self.Wkr(x)[:, None, ...], t_idx, T)
            kRt = kRt.repeat(self.n_heads, axis=1)

            qRt = rearrange(
                self.Wqr(x), "B T (nh d) -> B nh T d", nh=self.n_heads, d=self.dhR
            )
            qRt = self.rope(qRt, t_idx, T)

        if not train:
            if cKV_cache is None:
                cKV_cache = cKVt
            else:
                cKV_cache = jnp.concatenate([cKV_cache, cKVt], axis=1)
            cKVt = cKV_cache

            if self.rope:
                krt_head = kRt[:, 0, :, :]
                if kRT_cache is None:
                    kRT_cache = krt_head
                else:
                    kRT_cache = jnp.concatenate([kRT_cache, krt_head], axis=1)
                kRt = kRT_cache[:, None, ...].repeat(self.n_heads, axis=1)

            if cKV_cache.shape[1] >= self.T:
                cKV_cache = cKV_cache[:, -self.T + 1 :, :]
                if self.rope:
                    kRT_cache = kRT_cache[:, -self.T + 1 :, :]

        v_k = rearrange(
            self.W_uKV(cKVt), "B T (nh d) -> B nh T d", nh=self.n_heads, d=2 * self.dk
        )
        v, k = jnp.split(v_k, 2, axis=-1)

        if self.rope:
            k = jnp.concatenate([k, kRt], axis=-1)

        q = self.W_uQ(cqt)
        q = rearrange(q, "B T (nh dk) -> B nh T dk", nh=self.n_heads, dk=self.dk)

        if self.rope:
            q = jnp.concatenate([q, qRt], axis=-1)

        def scaledDotProd(q, k, v, mask):
            w = jnp.einsum("B n T d, B n t d -> B n T t", q, k) * (
                1 / ((self.dk) ** 0.5)
            )

            w = jnp.where(mask == 0, -9e15, w)
            w = nn.softmax(w, axis=-1)

            output = jnp.einsum("B n T t, B n t d -> B n T d", w, v)

            return output

        if self.grad_checkpoint:
            scaledDotProd = jax.remat(scaledDotProd)

        mask = jnp.ones((B, self.n_heads, T, T))
        if train:
            mask = jnp.tril(mask)

        output = scaledDotProd(q, k, v, mask)
        output = rearrange(output, "B nh T dk -> B T (nh dk)")

        output = self.output(output)

        return output, (cKV_cache, kRT_cache)


class LayerNorm(nn.Module):
    model_dimension: int
    model_dtype: jnp.dtype
    gamma_init: Callable = nn.initializers.lecun_normal()
    beta_init: Callable = nn.initializers.lecun_normal()

    def setup(self):
        self.gamma = self.param("gamma", self.gamma_init, (1, 1, self.model_dimension))
        self.beta = self.param("beta", self.beta_init, (1, 1, self.model_dimension))
        self.eps = 1e-05

    def __call__(self, x):
        mean = jnp.mean(x, axis=-1, keepdims=True)
        var = jnp.var(x, axis=-1, keepdims=True)
        norm = (x - mean) / jnp.sqrt(var + self.eps)
        y = norm * self.gamma + self.beta
        y = jnp.asarray(y, self.model_dtype)

        return y


class NoisyKGate(nn.Module):
    model_dimension: int
    n_experts: int
    k: int
    model_dtype: jnp.dtype

    def setup(self):
<<<<<<< HEAD
        self.centroids = nn.Dense(features=self.n_experts, dtype=self.model_dtype)
=======
        self.rng = jax.random.PRNGKey(42)
        self.Wg = nn.Dense(features=self.n_experts, dtype=self.model_dtype)
        self.Wnoise = nn.Dense(features=self.n_experts, dtype=self.model_dtype)
>>>>>>> 922f4b26

    def top(self, x):
        assert x.shape[0] == self.n_experts, "x must be of shape (n_experts, )"
        g_i, i = jax.lax.top_k(x, self.k)
        g = jnp.zeros((x.shape[0],), dtype=x.dtype)
        g = g.at[i].set(g_i)
        g = g / jnp.sum(g, axis=-1)
        g = g[i]

        return g, i

    def __call__(self, x):
        s = nn.sigmoid(self.centroids(x))
        g_scores, indices = jnp.apply_along_axis(func1d=self.top, axis=-1, arr=s)
        # s = s / jnp.sum(s, axis=-1, keepdims=True)

        return g_scores, indices, s


class MoE(nn.Module):
    model_dimension: int
    n_shared: int
    n_experts: int
    k: int
    dropout: float
    model_dtype: jnp.dtype
    grad_checkpoint: bool

    def setup(self):
        self.shared = nn.Dense(
            features=self.model_dimension * self.n_shared,
        )
        self.experts = [
            FeedForward(
                model_dimension=self.model_dimension,
                ff_dim=4 * self.model_dimension,
                dropout=self.dropout,
                model_dtype=self.model_dtype,
                grad_checkpoint=self.grad_checkpoint,
            )
            for i in range(self.n_experts)
        ]
        
        self.gate = NoisyKGate(
            model_dimension=self.model_dimension,
            n_experts=self.n_experts,
            k=self.k,
            model_dtype=self.model_dtype,
        )

    def get_gScores(self, scores, indices, x, train=True):
        expert_lambda = [
            lambda mdl, x: mdl.experts[i](x, train=train) for i in range(self.n_experts)
        ]

        if self.is_mutable_collection("params"):
            for expert_ffn in expert_lambda:
                _ = expert_ffn(self, x)

        expert_fn = lambda j, experts, x: nn.switch(j, expert_lambda, self, x)
        expert_parallel = jax.vmap(fun=expert_fn, in_axes=(0, None, None), out_axes=(0))

        expert_scores = expert_parallel(indices, self.experts, x)  # (K) -> (K, C)
        gScore = scores[:, None] * expert_scores  # (K, 1), (K, C) -> (K, C)
        gScore = jnp.sum(gScore, axis=0)  # (K, C) -> C

        return gScore

    def __call__(self, x, train=True):
        B, T, C = x.shape

        res_shared = self.shared(x)
        res_shared = rearrange(
            res_shared, "B T (n d) -> B T n d", n=self.n_shared, d=self.model_dimension
        )
        res_shared = jnp.sum(res_shared, axis=2)  # (B, T, n, d) -> (B, T, d)

        g, i, s = self.gate(x)

        g_route = jnp.reshape(g, (B * T, -1))
        i_route = jnp.reshape(i, (B * T, -1))
        x_route = jnp.reshape(x, (B * T, C))

        gscore_parallel = jax.vmap(
            fun=lambda g, i, x: self.get_gScores(g, i, x, train=train),
            in_axes=(0, 0, 0),
            out_axes=(0),
        )

        res_route = gscore_parallel(g_route, i_route, x_route)
        res_route = jnp.reshape(res_route, (B, T, C))

        res = x + res_shared + res_route

        f = jnp.zeros((B, self.n_experts), dtype=jnp.float32)
        p = jnp.zeros((B, self.n_experts), dtype=jnp.float32)

        s = s / jnp.sum(s, axis=-1, keepdims=True)
        s = jnp.take_along_axis(s, i, axis=-1)
        s = jnp.reshape(s, (B, -1))

        i = i.reshape(B, -1)

        for h in range(self.n_experts):
            load_i = jnp.where(i == h, 0, 1)

            f_i = jnp.sum(load_i, axis=-1)
            f = f.at[:, h].set(f_i + f[:, h])

            p_i = jnp.sum(s * load_i, axis=-1)
            p = p.at[:, h].set(p_i + p[:, h])

        return res, (f, p)


class FFBody(nn.Module):
    model_dimension: int
    ff_dim: int
    dropout: float
    model_dtype: jnp.dtype

    @nn.compact
    def __call__(self, x):
        x = nn.Dense(features=self.ff_dim, dtype=self.model_dtype)(x)
        x = nn.relu(x)
        x = nn.Dense(features=self.model_dimension, dtype=self.model_dtype)(x)

        return x


class FeedForward(nn.Module):
    model_dimension: int
    ff_dim: int
    dropout: float
    model_dtype: jnp.dtype
    grad_checkpoint: bool

    @nn.compact
    def __call__(self, x, train: bool = True):
        ff = FFBody
        if self.grad_checkpoint:
            ff = nn.remat(FFBody)

        ff = ff(
            model_dimension=self.model_dimension,
            ff_dim=4 * self.model_dimension,
            dropout=self.dropout,
            model_dtype=self.model_dtype,
        )
        x_ff = nn.Dropout(rate=self.dropout, deterministic=not train)(ff(x))

        return x_ff


class Block(nn.Module):
    model_dimension: int
    n_heads: int
    dropout: float
    T: int
    latent_dim: int
    model_dtype: jnp.dtype
    dhR: int = 0
    n_shared: int = 0
    n_experts: int = 0
    k: int = 0
    moe: bool = False
    grad_checkpoint: bool = False

    @nn.compact
    def __call__(self, x, cache=(None, None), train=True):
        x_norm = LayerNorm(
            model_dimension=self.model_dimension,
            model_dtype=self.model_dtype,
        )(x)

        x_up, cache = MLA(
            model_dim=self.model_dimension,
            n_heads=self.n_heads,
            T=self.T,
            latent_dim=self.latent_dim,
            dhR=self.dhR,
            model_dtype=self.model_dtype,
            grad_checkpoint=self.grad_checkpoint,
        )(x_norm, *cache, attention_mask=None, train=train)

        x = x + x_up

        x_norm = LayerNorm(
            model_dimension=self.model_dimension,
            model_dtype=self.model_dtype,
        )(x)

        load = None
        if self.moe == True:
            x_ff, load = MoE(
                model_dimension=self.model_dimension,
                n_experts=self.n_experts,
                k=self.k,
                dropout=self.dropout,
                model_dtype=self.model_dtype,
                n_shared=self.n_shared,
                grad_checkpoint=self.grad_checkpoint,
            )(x_norm, train=train)

        else:
            x_ff = FeedForward(
                model_dimension=self.model_dimension,
                ff_dim=4 * self.model_dimension,
                dropout=self.dropout,
                model_dtype=self.model_dtype,
                grad_checkpoint=self.grad_checkpoint,
            )(x_norm, train=train)

        x = x + x_ff

        return x, (cache, load)


class Decoder(nn.Module):
    model_dimension: int
    n_heads: int
    dhR: int
    rope_ratio: int
    T: int
    vocab_size: int
    dropout: float
    blocks: int
    n_experts: int
    n_shared: int
    k: int
    moe: bool
    latent_dim: int
    model_dtype: jnp.dtype
    grad_checkpoint: bool

    @nn.compact
    def __call__(self, x, cache=None, train=True):
        embed = Embeddings(
            model_dimension=self.model_dimension,
            vocab_size=self.vocab_size,
            model_dtype=self.model_dtype,
        )
        x = embed(x)

        out_cache = []
        load = None
        for i in range(self.blocks):
            if cache is None:
                layer_cache = (None, None)
            else:
                layer_cache = cache[i]

            x, (current_cache, current_load) = Block(
                model_dimension=self.model_dimension,
                n_heads=self.n_heads,
                dropout=self.dropout,
                T=self.T,
                latent_dim=self.latent_dim,
                dhR=0
                if (self.rope_ratio == 0 or i % self.rope_ratio == 0)
                else self.dhR,
                moe=self.moe,
                n_experts=self.n_experts,
                n_shared=self.n_shared,
                k=self.k,
                model_dtype=self.model_dtype,
            )(x, cache=layer_cache, train=train)
            if load is None:
                load = current_load
            else:
                add_tree = lambda x, y: jax.tree.map(lambda a, b: a + b, x, y)
                load = (
                    add_tree(load[0], current_load[0]),
                    add_tree(load[1], current_load[1]),
                )

            out_cache.append(current_cache)

        x = x @ embed.embedding.embedding.T
        x = jnp.asarray(x, dtype=jnp.float32)

        if load is not None:
            load = (load[0] * load[1]).mean(axis=0)

        return x, (out_cache, load)

    @classmethod
    def get_model(cls, model_config, init_key: jax.random.key):
        x = jnp.ones((1, model_config.T), dtype=jnp.int32)

        model = cls(
            model_dimension=model_config.model_dimension,
            n_heads=model_config.n_heads,
            dhR=model_config.dhR,
            rope_ratio=model_config.rope_ratio,
            T=model_config.T,
            vocab_size=model_config.vocab_size,
            dropout=model_config.dropout,
            blocks=model_config.blocks,
            n_experts=model_config.n_experts,
            k=model_config.k,
            moe=model_config.moe,
            latent_dim=model_config.latent_dim,
            n_shared=model_config.n_shared,
            model_dtype=jnp.bfloat16
            if (model_config.model_dtype == "bfloat16")
            else jnp.float32,
            grad_checkpoint=model_config.grad_checkpoint,
        )

        params = model.init(
            init_key,
            x,
            train=False,
        )["params"]

        return model, params

    def generate(
        self, params, key, x: str = "", B=1, k=10000, temperature=1, max_tokens=100
    ):
        enc = tiktoken.get_encoding("cl100k_base")
        cache = None

        start_of_text = jnp.array(
            [enc._special_tokens["<|endoftext|>"]], dtype=jnp.int32
        )
        x_encoded = jnp.array(enc.encode(x), dtype=jnp.int32)
        x = jnp.concatenate([start_of_text, x_encoded], axis=-1)
        x = jnp.repeat(x[None, :], B, axis=0)

        out = x

        for i in range(max_tokens):
            x = out[:, -self.T :]
            logits, (cache, _) = self.apply({"params": params}, x, cache, train=False)

            logits = logits[:, -1, :] / temperature
            k_scores, _ = jax.lax.top_k(logits, k)
            probs = nn.softmax(k_scores, axis=-1)

            key, sample_key = jax.random.split(key)
            out_next = jax.random.categorical(sample_key, probs, axis=-1)[:, None]
            out = jnp.concatenate([out, out_next], axis=-1)

        tokens = jax.device_get(out[:, 1:])
<<<<<<< HEAD
        outputs = list(map(lambda x: enc.decode(x), tokens))

        return outputs
=======
>>>>>>> 922f4b26


if __name__ == "__main__":
    model = Decoder(
        model_dimension=64,
        n_heads=4,
        dhR=0,
        rope_ratio=0,
        T=32,
        vocab_size=10000,
        dropout=0.1,
        blocks=2,
        n_experts=4,
        n_shared=2,
        k=2,
        moe=True,
        latent_dim=16,
    )
    key = jax.random.key(0)
    key, init_key, dropout_key = jax.random.split(key, 3)

    x = jax.random.randint(init_key, (16, 32), 0, 32, dtype=jnp.int32)
    params = model.init(init_key, x, train=True)["params"]
    print("Model parameters initialized successfully.")
    x = model.apply({"params": params}, x, train=True, rngs={"dropout": dropout_key})
    print(x.shape)<|MERGE_RESOLUTION|>--- conflicted
+++ resolved
@@ -201,13 +201,7 @@
     model_dtype: jnp.dtype
 
     def setup(self):
-<<<<<<< HEAD
         self.centroids = nn.Dense(features=self.n_experts, dtype=self.model_dtype)
-=======
-        self.rng = jax.random.PRNGKey(42)
-        self.Wg = nn.Dense(features=self.n_experts, dtype=self.model_dtype)
-        self.Wnoise = nn.Dense(features=self.n_experts, dtype=self.model_dtype)
->>>>>>> 922f4b26
 
     def top(self, x):
         assert x.shape[0] == self.n_experts, "x must be of shape (n_experts, )"
@@ -250,7 +244,7 @@
             )
             for i in range(self.n_experts)
         ]
-        
+
         self.gate = NoisyKGate(
             model_dimension=self.model_dimension,
             n_experts=self.n_experts,
@@ -554,13 +548,9 @@
             out = jnp.concatenate([out, out_next], axis=-1)
 
         tokens = jax.device_get(out[:, 1:])
-<<<<<<< HEAD
         outputs = list(map(lambda x: enc.decode(x), tokens))
 
         return outputs
-=======
->>>>>>> 922f4b26
-
 
 if __name__ == "__main__":
     model = Decoder(
