--- conflicted
+++ resolved
@@ -7,13 +7,9 @@
 import flax
 from flax import linen as nn
 import tiktoken
-<<<<<<< HEAD
-
-
-=======
+
 from jax.numpy import dtype
 from config import parse_args
->>>>>>> fceb85dc
 
 class Embeddings(nn.Module):
     model_dimension: int
@@ -400,7 +396,6 @@
 
         return model, params
 
-<<<<<<< HEAD
     def generate(
         self,
         params,
@@ -438,25 +433,6 @@
         outputs = list(map(decode_fn, tokens))
 
         return outputs
-=======
-    def generate(self, idx, key, k, temperature, max_token_len=100):
-        enc = tiktoken.get_encoding("cl100k_base")
-        t = idx.shape[-1]
-        cache = None
-        for i in range(max_token_len):
-            idx_crop = idx[:, -self.T:]
-            logits, layer_cache = self(x, cache, train=False)
-            cache.append(layer_cache)
-
-            logits = logits[: ,-1, :] / temperature
-            k_scores, k_indices = jax.lax.top_k(x, k)
-
-            probs = nn.softmax(k_scores, axis=-1)
-            idx_next = jax.random.categorical(key, probs, axis=-1)
-            idx = idx.append((idx, enc.decode(idx_next)), dim=1) 
-        return idx
-
->>>>>>> fceb85dc
 
 if __name__ == "__main__":
     model = Decoder(
