--- conflicted
+++ resolved
@@ -120,12 +120,9 @@
         "--checkpoint_manager", type=str, default="./checkpoints/manager/"
     )
     parser.add_argument("--seed", type=int, default=0)
-<<<<<<< HEAD
-    parser.add_argument("--wandb", action="store_true")
-=======
     parser.add_argument("--wandb", action='store_true')
     parser.add_argument("--grad_checkpoint", action='store_true')
->>>>>>> 5428796f
+
     parser.add_argument("--training_steps", type=int, default=1000)
     parser.add_argument("--grad_step", type=int, default=1)
     parser.add_argument("--inference_batch", type=int, default=1)
@@ -179,13 +176,10 @@
         training_steps=args.training_steps,
         grad_step=args.grad_step,
         inference_batch=args.inference_batch,
-<<<<<<< HEAD
         alpha=args.alpha,
         wandb=args.wandb,
-=======
-        wandb=args.wandb,
         grad_clip_norm=args.grad_clip_norm,
->>>>>>> 5428796f
+
     )
 
     return cfg
