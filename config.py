--- conflicted
+++ resolved
@@ -117,11 +117,9 @@
     parser.add_argument("--seed", type=int, default=0)
     parser.add_argument("--training_steps", type=int, default=1000)
     parser.add_argument("--grad_step", type=int, default=1)
-<<<<<<< HEAD
     parser.add_argument("--inference_batch", type=int, default=1)
-=======
     parser.add_argument("--model_dtype", type=str, default="bfloat16")
->>>>>>> fceb85dc
+
     args = parser.parse_args()
 
     model_cfg = modelConfig(
