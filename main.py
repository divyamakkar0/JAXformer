import os

os.environ["XLA_FLAGS"] = (
    "--xla_gpu_triton_gemm_any=True --xla_gpu_enable_latency_hiding_scheduler=true "
)

import jax
import jax.numpy as jnp

jax.config.update("jax_compilation_cache_dir", "/tmp/jax_cache")
jax.config.update("jax_persistent_cache_min_entry_size_bytes", -1)
jax.config.update("jax_persistent_cache_min_compile_time_secs", 0)
jax.config.update(
    "jax_persistent_cache_enable_xla_caches", "xla_gpu_per_fusion_autotune_cache_dir"
)

import flax
from flax.training import train_state
import time
import ast
import optax

from config import parse_args, config
from model import Decoder
from dataset import Dataset

from typing import Tuple, Any
import orbax.checkpoint as ocp
import wandb
from dataclasses import asdict


# key gen
class KeyState:
    def __init__(self, base_key: jax.random.key):
        self.key = jax.random.key(base_key)

    def __call__(self, num: int = 2):
        self.key, rng = jax.random.split(self.key, num=num)
        return rng


def loss(model, alpha, params, key, x, y, train=True):
    B, T = x.shape
    pred, (cache, load)= model.apply({"params": params}, x, train=train, rngs={"dropout": key})
    log_prob = jax.nn.log_softmax(pred, axis=-1).reshape(B * T, -1)
    y = y.reshape(B * T)
    loss_cross = -jnp.mean(log_prob[jnp.arange(B * T), y])
    if load is not None:
        loss_balance =  model.n_experts / (model.k * T ** 2) * load.sum(axis=0)
    else:
        loss_balance = 0.0

    loss = loss_cross + alpha * loss_balance

    return loss, (pred, cache, load, loss_cross, loss_balance)

def train_step(loss_fn, params, key, *args, **kwargs):
    loss = jax.value_and_grad(loss_fn, argnums=0, has_aux=True)
    val, grads = loss(params, key, *args, **kwargs, train=True)
    loss, pred, _, load, loss_cross, loss_balance = val[0], *val[1]  # don't need cache in training

    metrics = {
        "loss": loss,
        "pred": pred,
        "load": load,
        "loss_cross": loss_cross,
        "loss_balance": loss_balance,
    }

    return grads, metrics


def eval_step(loss_fn, params, key, *args, **kwargs):
    loss, (pred, cache, load, load_cross, loss_balance) = loss_fn(params, key, *args, **kwargs, train=False)
    pred = jax.nn.softmax(pred, axis=-1)
    metrics = {
        "loss": loss,
        "pred": pred,
        "cache": cache,
        "load": load,
        "loss_cross": load_cross,
        "loss_balance": loss_balance,
    }
    return metrics


def main(config: config):
    key = KeyState(config.seed)

    print("setting up dataset")
    (
        train_dataset,
        val_dataset,
    ) = Dataset.getDataset(cfg.data, key())
    print(len(train_dataset), len(val_dataset))

    print("setting up model")
    model, params = Decoder.get_model(model_config=config.model, init_key=key())

    param_count = sum(x.size for x in jax.tree.leaves(params))
    print(f"Model parameter count: {param_count:,d} ")
    total_steps = config.training_steps

    lr_scheduler = optax.warmup_cosine_decay_schedule(
        init_value=config.lr.min_lr,
        peak_value=config.lr.max_lr,
        warmup_steps=config.lr.warmup_steps,
        decay_steps=config.lr.end_steps,
        end_value=config.lr.end_lr,
    )

<<<<<<< HEAD
    tx = optax.inject_hyperparams(optax.adam)(lr_scheduler)
=======
    #optax adam optimizer
    tx = optax.chain(
        optax.clip_by_global_norm(config.grad_clip_norm),
        optax.inject_hyperparams(optax.adam)(learning_rate=lr_scheduler),
    )

>>>>>>> 5428796f
    state = train_state.TrainState.create(
        apply_fn=model.apply,
        params=params,
        tx=tx,
    )

    print("starting training")

    loss_fn = jax.tree_util.Partial(loss, model, config.alpha)
    train_step_jit = jax.jit(
        lambda key, params, x, y: train_step(loss_fn, params, key, x, y),
    )
    eval_step_jit = jax.jit(
        lambda key, params, x, y: eval_step(loss_fn, params, key, x, y)
    )

    checkpoint_dir = os.path.join(
        os.path.abspath(config.output_dir), config.name, "checkpoints"
    )
    load = os.path.exists(checkpoint_dir)
    checkpointer = ocp.PyTreeCheckpointer()
    options = ocp.CheckpointManagerOptions(max_to_keep=1, create=True)
    checkpoint_manager = ocp.CheckpointManager(checkpoint_dir, checkpointer, options)

    def save_checkpoint(step):
        save_tree = {
            "state": flax.serialization.to_state_dict(state),
            "key": key.key,
            "train_idx": train_dataset.idx,
            "val_idx": val_dataset.idx,
            "step": step,
        }
        checkpoint_manager.save(step, save_tree)

    init_step = 0

    if load:
        print("loading checkpoint")
        tree_state = checkpoint_manager.restore(checkpoint_manager.latest_step())
        key.key = tree_state["key"]
        state = flax.serialization.from_state_dict(state, tree_state["state"])
        train_dataset.idx = tree_state["train_idx"]
        val_dataset.idx = tree_state["val_idx"]
        init_step = tree_state["step"]
    else:
        print("No checkpoint found, starting from scratch")
        save_checkpoint(0)

    use_wandb = config.wandb is True
    if use_wandb:
        wandb.init(
            entity="waterloo2",
            project="jaxformer",
            name=config.name,
            id=config.name,
            resume="allow",
            config=asdict(config),
        )

    start = time.time()
    train_loss = 0.0

    for current_step in range(init_step, total_steps):
        grads = None
        grad_loss = 0.0
        for i in range(config.grad_step):
            grads_step, metrics = train_step_jit(key(), state.params, *train_dataset())
            grads = (
                grads_step
                if grads is None
                else jax.tree.map(lambda x, y: x + y, grads, grads_step)
            )
            grad_loss += metrics["loss"]

        grads = jax.tree_util.tree_map(lambda x: x / config.grad_step, grads)
        state = state.apply_gradients(grads=grads)
        train_loss += grad_loss / config.grad_step
        if use_wandb:
            wandb_log = {
                "step": current_step,
                "train_loss": grad_loss,
                "lr": state.opt_state.hyperparams["learning_rate"],
            }

        if current_step > 0 and current_step % config.checkpoint_steps == 0:
            end = time.time()
            total_time = end - start
            tokens_per_second = (config.data.batch_size * config.grad_step) / total_time
            val_loss = 0.0
            for i in range(config.checkpoint_steps):
                metrics = eval_step_jit(key(), state.params, *val_dataset())
                val_loss += metrics["loss"]
            val_loss /= config.checkpoint_steps
            if use_wandb:
                wandb_log["val_loss"] = val_loss
            print(
                f"step: {current_step} | val_loss: {val_loss:.4f} | train_loss: {train_loss / cfg.checkpoint_steps:.4f} | tokens/s: {tokens_per_second:.2f} | time: {end - start:.2f}s"
            )

            save_checkpoint(current_step)

            tokens = model.generate(
                state.params,
                key(),
                "hello",
                B=config.inference_batch,
                k=10000,
                max_tokens=30,
                temperature=1,
            )
            print("tokens: ", tokens)
            with open(
                os.path.join(
                    os.path.abspath(config.output_dir), config.name, "tokens.txt"
                ),
                "a",
            ) as f:
                f.write(f"{current_step} | {tokens}\n")

            start = time.time()
            train_loss = 0.0

        if use_wandb:
            wandb.log(wandb_log)

    if use_wandb:
        table = wandb.Table(
            columns=[f"tokens_{i}" for i in range(config.inference_batch)]
        )
        wandb.Table.MAX_ROWS = total_steps // config.checkpoint_steps
        with open(
            os.path.join(os.path.abspath(config.output_dir), config.name, "tokens.txt"),
            "r",
        ) as f:
            lines = f.readlines()
        for line in lines:
            tokens = line.split("|")[1]
            tokens = ast.literal_eval(tokens)
            table.add_data(tokens)

        wandb.log({"inference_tokens": table})
        wandb.finish()


if __name__ == "__main__":
    cfg = parse_args()
    print(cfg)
    main(cfg)<|MERGE_RESOLUTION|>--- conflicted
+++ resolved
@@ -110,16 +110,11 @@
         end_value=config.lr.end_lr,
     )
 
-<<<<<<< HEAD
-    tx = optax.inject_hyperparams(optax.adam)(lr_scheduler)
-=======
-    #optax adam optimizer
     tx = optax.chain(
         optax.clip_by_global_norm(config.grad_clip_norm),
         optax.inject_hyperparams(optax.adam)(learning_rate=lr_scheduler),
     )
 
->>>>>>> 5428796f
     state = train_state.TrainState.create(
         apply_fn=model.apply,
         params=params,
