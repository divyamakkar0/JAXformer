--- conflicted
+++ resolved
@@ -127,9 +127,6 @@
 
     start = time.time()
     train_loss = 0.0
-<<<<<<< HEAD
-   
-=======
     checkpoint_dir = config.checkpoint_dir
     if os.path.exists(checkpoint_dir):
         shutil.rmtree(checkpoint_dir)
@@ -139,7 +136,6 @@
     checkpoint_manager = orbax.checkpoint.CheckpointManager(
     checkpoint_dir, checkpointer, options)
 
->>>>>>> 5bee4c4b
     for current_step in range(total_steps):
         x_t, label_t = train_dataset()
         grads, metrics = train_step_jit(key(), state.params, x_t, label_t)
