--- conflicted
+++ resolved
@@ -3,11 +3,9 @@
 source .env
 SESSION="mysession"
 # command="python 2axismain.p:wqy "
-<<<<<<< HEAD
-command="python test.py --checkpoint_steps=10 --n_device_axis 8 2 2 --name newEmbed4 --train_batch_size 192 --use_cache"
-=======
+
  command="python test.py --checkpoint_steps=10 --n_device_axis 8 2 2 --name moeTest --train_batch_size 192 --use_cache --wandb"
->>>>>>> af549bfe
+
 # command="python testCheckpoint.py"
 
 IPS=(
@@ -38,7 +36,7 @@
   select-layout tiled
 
 for i in $(seq 0 7); do
-  tmux send-keys -t "$SESSION":0.$i "ssh divyamakkar@${IPS[$i]}" C-m
+  tmux send-keys -t "$SESSION":0.$i "ssh adityamakkar@${IPS[$i]}" C-m
   tmux send-keys -t "$SESSION":0.$i "cd ~/Jaxformer && rm -rf samples && mkdir samples" C-m
   tmux send-keys -t "$SESSION":0.$i "git fetch origin && git reset --hard origin/main" C-m
   tmux send-keys -t "$SESSION":0.$i "bash setupTpu.sh" C-m
@@ -47,7 +45,7 @@
 done
 
 for i in $(seq 0 7); do
-  tmux send-keys -t "$SESSION":1.$i "ssh divyamakkar@${IPS[$i]}" C-m
+  tmux send-keys -t "$SESSION":1.$i "ssh aditymakkar@${IPS[$i]}" C-m
   tmux send-keys -t "$SESSION":1.$i "watch -n 1 tpu-info" C-m
 done
 
