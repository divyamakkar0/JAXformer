--- conflicted
+++ resolved
@@ -132,7 +132,6 @@
 
 
 sharded_init = shard_map(
-<<<<<<< HEAD
     functools.partial(init_device, rng=key(), local_model=model, config=model_config),
     mesh,
     in_specs=(P()),
@@ -141,7 +140,6 @@
 
 state_initialized = sharded_init(params)
 
-=======
             functools.partial(init_device, rng=key(), local_model=model, config=model_config),
             mesh,
             in_specs=(P("x",)),
@@ -169,7 +167,6 @@
 )
 
     
->>>>>>> be377f16
 
 def fold_key(key, axis):
     axis_index = jax.lax.axis_index(axis)
